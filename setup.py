#
# Copyright 2018 Joachim Lusiardi
#
# Licensed under the Apache License, Version 2.0 (the "License");
# you may not use this file except in compliance with the License.
# You may obtain a copy of the License at
#
#    http://www.apache.org/licenses/LICENSE-2.0
#
# Unless required by applicable law or agreed to in writing, software
# distributed under the License is distributed on an "AS IS" BASIS,
# WITHOUT WARRANTIES OR CONDITIONS OF ANY KIND, either express or implied.
# See the License for the specific language governing permissions and
# limitations under the License.
#

import setuptools


with open("README.md", "r", encoding="utf-8") as fh:
    long_description = fh.read()

setuptools.setup(
    name='homekit',
<<<<<<< HEAD
    packages=setuptools.find_packages(exclude=['tests']),
    version='0.12.2',
=======
    packages=['homekit', 'homekit.crypto', 'homekit.http_impl', 'homekit.model', 'homekit.model.services',
              'homekit.model.characteristics', 'homekit.protocol', 'homekit.zeroconf_impl'],

    version='0.12.3',
>>>>>>> 699bd85c
    description='Python code to interface HomeKit Accessories and Controllers',
    author='Joachim Lusiardi',
    author_email='pypi@lusiardi.de',
    url='https://github.com/jlusiardi/homekit_python',
    download_url='https://github.com/jlusiardi/homekit_python/archive/0.12.3.tar.gz',
    keywords=['HomeKit'],
    classifiers=[
        'License :: OSI Approved :: Apache Software License',
        'Topic :: Home Automation',
        'Intended Audience :: Developers',
        'Intended Audience :: End Users/Desktop'
    ],
    install_requires=[
        'hkdf',
        'ed25519',
        'cryptography>=2.5',
    ],
    extras_require={
        'IP': ['zeroconf'],
        'BLE': ['dbus-python', 'gatt', 'pygobject']
    },
    license='Apache License 2.0',
    long_description=long_description,
    long_description_content_type="text/markdown",
)<|MERGE_RESOLUTION|>--- conflicted
+++ resolved
@@ -22,15 +22,8 @@
 
 setuptools.setup(
     name='homekit',
-<<<<<<< HEAD
     packages=setuptools.find_packages(exclude=['tests']),
-    version='0.12.2',
-=======
-    packages=['homekit', 'homekit.crypto', 'homekit.http_impl', 'homekit.model', 'homekit.model.services',
-              'homekit.model.characteristics', 'homekit.protocol', 'homekit.zeroconf_impl'],
-
     version='0.12.3',
->>>>>>> 699bd85c
     description='Python code to interface HomeKit Accessories and Controllers',
     author='Joachim Lusiardi',
     author_email='pypi@lusiardi.de',
