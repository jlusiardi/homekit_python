--- conflicted
+++ resolved
@@ -74,8 +74,6 @@
         return 'Unknown Service: {i}'.format(i=item)
 
     def get_short(self, item):
-<<<<<<< HEAD
-=======
         """
         get the short version of the service name (aka the last segment of the name) or if this is not in the list of
         services it returns 'Unknown Service: XX'.
@@ -84,7 +82,6 @@
         :return: the last segment of the service name or a hint that it is unknown
         """
         item = item.upper()
->>>>>>> 81b7b520
         orig_item = item
         if item.endswith(self.baseUUID):
             item = item.split('-', 1)[0]
