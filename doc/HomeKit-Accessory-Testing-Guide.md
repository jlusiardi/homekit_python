--- conflicted
+++ resolved
@@ -3,13 +3,6 @@
 **Important**
 Please inform yourself how to reset the HomeKit Accessory under test to factory settings just in case anything goes wrong with the testing.
 
-<<<<<<< HEAD
-# Step 0) - use the template
-
-You can use the [template](./tested_devices/TEMPLATE.md) starting point for your own report for a HomeKit accessory support by this project.
-
-# Step 1) - discovery
-=======
 # Required Information
 
 Please give detailed information on which device was tested. This should whenever possible include:
@@ -20,8 +13,11 @@
  * type of used communication channel (Bluetooth LE or IP via Wifi etc.)
  * the version of the homekit library that was used to perform the test
 
+# Step 0) - use the template
+
+You can use the [template](./tested_devices/TEMPLATE.md) starting point for your own report for a HomeKit accessory support by this project.
+
 # Step 1) - discovery / disovery_ble
->>>>>>> c0df7ed7
 
 [Documentation for the discover command](https://github.com/jlusiardi/homekit_python#discover)
 
