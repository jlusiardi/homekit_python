#
# Copyright 2018 Joachim Lusiardi
#
# Licensed under the Apache License, Version 2.0 (the "License");
# you may not use this file except in compliance with the License.
# You may obtain a copy of the License at
#
#    http://www.apache.org/licenses/LICENSE-2.0
#
# Unless required by applicable law or agreed to in writing, software
# distributed under the License is distributed on an "AS IS" BASIS,
# WITHOUT WARRANTIES OR CONDITIONS OF ANY KIND, either express or implied.
# See the License for the specific language governing permissions and
# limitations under the License.
#

import hashlib
import ed25519
import hkdf
from binascii import hexlify
<<<<<<< HEAD
from cryptography.hazmat.primitives.asymmetric import x25519

=======
import logging
>>>>>>> d0b611ba
from homekit.protocol.tlv import TLV
from homekit.exceptions import IncorrectPairingIdError, InvalidAuthTagError, InvalidSignatureError, UnavailableError, \
    AuthenticationError, InvalidError, BusyError, MaxTriesError, MaxPeersError, BackoffError

import homekit.exceptions
from homekit.crypto import chacha20_aead_decrypt, chacha20_aead_encrypt, SrpClient


def error_handler(error, stage):
    """
    Transform the various error messages defined in table 4-5 page 60 into exceptions

    :param error: the kind of error
    :param stage: the stage it appeared in
    :return: None
    """
    if error == TLV.kTLVError_Unavailable:
        raise UnavailableError(stage)
    elif error == TLV.kTLVError_Authentication:
        raise AuthenticationError(stage)
    elif error == TLV.kTLVError_Backoff:
        raise BackoffError(stage)
    elif error == TLV.kTLVError_MaxPeers:
        raise MaxPeersError(stage)
    elif error == TLV.kTLVError_MaxTries:
        raise MaxTriesError(stage)
    elif error == TLV.kTLVError_Busy:
        raise BusyError(stage)
    else:
        raise InvalidError(stage)


def create_ip_pair_setup_write(connection):
    def write_http(request, expected):
        logging.debug('write message: %s', TLV.to_string(TLV.decode_bytes(request)))
        headers = {
            'Content-Type': 'application/pairing+tlv8'
        }

        connection.request('POST', '/pair-setup', request, headers)
        resp = connection.getresponse()
        response_tlv = TLV.decode_bytes(resp.read(), expected)
        logging.debug('response: %s', TLV.to_string(response_tlv))
        return response_tlv

    return write_http


def create_ip_pair_verify_write(connection):
    def write_http(request, expected):
        logging.debug('write message: %s', TLV.to_string(TLV.decode_bytes(request)))
        headers = {
            'Content-Type': 'application/pairing+tlv8'
        }

        connection.request('POST', '/pair-verify', request, headers)
        resp = connection.getresponse()
        response_tlv = TLV.decode_bytes(resp.read(), expected)
        logging.debug('response: %s', TLV.to_string(response_tlv))
        return response_tlv

    return write_http


def perform_pair_setup(pin, ios_pairing_id, write_fun):
    """
    Performs a pair setup operation as described in chapter 4.7 page 39 ff.

    :param pin: the setup code from the accessory
    :param ios_pairing_id: the id of the simulated ios device
    :param write_fun: a function that takes a bytes representation of a TLV, the expected keys as list and returns
        decoded TLV as list
    :return: a dict with the ios device's part of the pairing information
    :raises UnavailableError: if the device is already paired
    :raises MaxTriesError: if the device received more than 100 unsuccessful pairing attempts
    :raises BusyError: if a parallel pairing is ongoing
    :raises AuthenticationError: if the verification of the device's SRP proof fails
    :raises MaxPeersError: if the device cannot accept an additional pairing
    :raises IllegalData: if the verification of the accessory's data fails
    """

    #
    # Step #1 ios --> accessory (send SRP start Request) (see page 39)
    #
    logging.debug('#1 ios -> accessory: send SRP start request')
    request_tlv = TLV.encode_list([
        (TLV.kTLVType_State, TLV.M1),
        (TLV.kTLVType_Method, TLV.PairSetup)
    ])

    step2_expectations = [TLV.kTLVType_State, TLV.kTLVType_Error, TLV.kTLVType_PublicKey, TLV.kTLVType_Salt]
    response_tlv = write_fun(request_tlv, step2_expectations)

    #
    # Step #3 ios --> accessory (send SRP verify request) (see page 41)
    #
    logging.debug('#3 ios -> accessory: send SRP verify request')
    response_tlv = TLV.reorder(response_tlv, step2_expectations)
    assert response_tlv[0][0] == TLV.kTLVType_State and response_tlv[0][1] == TLV.M2, 'perform_pair_setup: State not M2'

    # the errors here can be:
    #  * kTLVError_Unavailable: Device is paired
    #  * kTLVError_MaxTries: More than 100 unsuccessfull attempts
    #  * kTLVError_Busy: There is already a pairing going on
    if response_tlv[1][0] == TLV.kTLVType_Error:
        error_handler(response_tlv[1][1], 'step 3')

    assert response_tlv[1][0] == TLV.kTLVType_PublicKey, 'perform_pair_setup: Not a public key'
    assert response_tlv[2][0] == TLV.kTLVType_Salt, 'perform_pair_setup: Not a salt'

    srp_client = SrpClient('Pair-Setup', pin)
    srp_client.set_salt(response_tlv[2][1])
    srp_client.set_server_public_key(response_tlv[1][1])
    client_pub_key = srp_client.get_public_key()
    client_proof = srp_client.get_proof()

    response_tlv = TLV.encode_list([
        (TLV.kTLVType_State, TLV.M3),
        (TLV.kTLVType_PublicKey, SrpClient.to_byte_array(client_pub_key)),
        (TLV.kTLVType_Proof, SrpClient.to_byte_array(client_proof)),
    ])

    step4_expectations = [TLV.kTLVType_State, TLV.kTLVType_Error, TLV.kTLVType_Proof]
    response_tlv = write_fun(response_tlv, step4_expectations)

    #
    # Step #5 ios --> accessory (Exchange Request) (see page 43)
    #
    logging.debug('#5 ios -> accessory: send SRP exchange request')

    # M4 Verification (page 43)
    response_tlv = TLV.reorder(response_tlv, step4_expectations)
    assert response_tlv[0][0] == TLV.kTLVType_State and response_tlv[0][1] == TLV.M4, \
        'perform_pair_setup: State not M4'
    if response_tlv[1][0] == TLV.kTLVType_Error:
        error_handler(response_tlv[1][1], 'step 5')

    assert response_tlv[1][0] == TLV.kTLVType_Proof, 'perform_pair_setup: Not a proof'
    if not srp_client.verify_servers_proof(response_tlv[1][1]):
        raise AuthenticationError('Step #5: wrong proof!')

    # M5 Request generation (page 44)
    session_key = srp_client.get_session_key()

    ios_device_ltsk, ios_device_ltpk = ed25519.create_keypair()

    # reversed:
    #   Pair-Setup-Encrypt-Salt instead of Pair-Setup-Controller-Sign-Salt
    #   Pair-Setup-Encrypt-Info instead of Pair-Setup-Controller-Sign-Info
    hkdf_inst = hkdf.Hkdf('Pair-Setup-Controller-Sign-Salt'.encode(), SrpClient.to_byte_array(session_key),
                          hash=hashlib.sha512)
    ios_device_x = hkdf_inst.expand('Pair-Setup-Controller-Sign-Info'.encode(), 32)

    hkdf_inst = hkdf.Hkdf('Pair-Setup-Encrypt-Salt'.encode(), SrpClient.to_byte_array(session_key),
                          hash=hashlib.sha512)
    session_key = hkdf_inst.expand('Pair-Setup-Encrypt-Info'.encode(), 32)

    ios_device_pairing_id = ios_pairing_id.encode()
    ios_device_info = ios_device_x + ios_device_pairing_id + ios_device_ltpk.to_bytes()

    ios_device_signature = ios_device_ltsk.sign(ios_device_info)

    sub_tlv = [
        (TLV.kTLVType_Identifier, ios_device_pairing_id),
        (TLV.kTLVType_PublicKey, ios_device_ltpk.to_bytes()),
        (TLV.kTLVType_Signature, ios_device_signature)
    ]
    sub_tlv_b = TLV.encode_list(sub_tlv)

    # taking tge iOSDeviceX as key was reversed from
    # https://github.com/KhaosT/HAP-NodeJS/blob/2ea9d761d9bd7593dd1949fec621ab085af5e567/lib/HAPServer.js
    # function handlePairStepFive calling encryption.encryptAndSeal
    encrypted_data_with_auth_tag = chacha20_aead_encrypt(bytes(), session_key, 'PS-Msg05'.encode(), bytes([0, 0, 0, 0]),
                                                         sub_tlv_b)
    tmp = bytearray(encrypted_data_with_auth_tag[0])
    tmp += encrypted_data_with_auth_tag[1]

    response_tlv = [
        (TLV.kTLVType_State, TLV.M5),
        (TLV.kTLVType_EncryptedData, tmp)
    ]
    body = TLV.encode_list(response_tlv)

    step6_expectations = [TLV.kTLVType_State, TLV.kTLVType_Error, TLV.kTLVType_EncryptedData]
    response_tlv = write_fun(body, step6_expectations)

    #
    # Step #7 ios (Verification) (page 47)
    #
    response_tlv = TLV.reorder(response_tlv, step6_expectations)
    assert response_tlv[0][0] == TLV.kTLVType_State and response_tlv[0][1] == TLV.M6, 'perform_pair_setup: State not M6'
    if response_tlv[1][0] == TLV.kTLVType_Error:
        error_handler(response_tlv[1][1], 'step 7')

    assert response_tlv[1][0] == TLV.kTLVType_EncryptedData, 'perform_pair_setup: No encrypted data'
    decrypted_data = chacha20_aead_decrypt(bytes(), session_key, 'PS-Msg06'.encode(), bytes([0, 0, 0, 0]),
                                           response_tlv[1][1])
    if decrypted_data is False:
        raise homekit.exception.IllegalData('step 7')

    response_tlv = TLV.decode_bytearray(decrypted_data)
    response_tlv = TLV.reorder(response_tlv, [TLV.kTLVType_Identifier, TLV.kTLVType_PublicKey, TLV.kTLVType_Signature])

    assert response_tlv[2][0] == TLV.kTLVType_Signature, 'perform_pair_setup: No signature'
    accessory_sig = response_tlv[2][1]

    assert response_tlv[0][0] == TLV.kTLVType_Identifier, 'perform_pair_setup: No identifier'
    accessory_pairing_id = response_tlv[0][1]

    assert response_tlv[1][0] == TLV.kTLVType_PublicKey, 'perform_pair_setup: No public key'
    accessory_ltpk = response_tlv[1][1]

    hkdf_inst = hkdf.Hkdf('Pair-Setup-Accessory-Sign-Salt'.encode(),
                          SrpClient.to_byte_array(srp_client.get_session_key()),
                          hash=hashlib.sha512)
    accessory_x = hkdf_inst.expand('Pair-Setup-Accessory-Sign-Info'.encode(), 32)

    accessory_info = accessory_x + accessory_pairing_id + accessory_ltpk

    e25519s = ed25519.VerifyingKey(bytes(response_tlv[1][1]))
    try:
        e25519s.verify(bytes(accessory_sig), bytes(accessory_info))
    except AssertionError:
        raise InvalidSignatureError('step #7')

    return {
        'AccessoryPairingID': response_tlv[0][1].decode(),
        'AccessoryLTPK': hexlify(response_tlv[1][1]).decode(),
        'iOSPairingId': ios_pairing_id,
        'iOSDeviceLTSK': ios_device_ltsk.to_ascii(encoding='hex').decode()[:64],
        'iOSDeviceLTPK': hexlify(ios_device_ltpk.to_bytes()).decode()
    }


def get_session_keys(conn, pairing_data, write_fun):
    """
    HomeKit Controller side call to perform a pair verify operation as described in chapter 4.8 page 47 ff.

    :param conn: the http_impl connection to the target accessory
    :param pairing_data: the paring data as returned by perform_pair_setup
    :param write_fun: a function that takes a bytes representation of a TLV, the expected keys as list and returns
        decoded TLV as list
    :return: tuple of the session keys (controller_to_accessory_key and  accessory_to_controller_key)
    :raises InvalidAuthTagError: if the auth tag could not be verified,
    :raises IncorrectPairingIdError: if the accessory's LTPK could not be found
    :raises InvalidSignatureError: if the accessory's signature could not be verified
    :raises AuthenticationError: if the secured session could not be established
    """
    # headers = {
    #     'Content-Type': 'application/pairing+tlv8'
    # }

    #
    # Step #1 ios --> accessory (send verify start Request) (page 47)
    #
    ios_key = x25519.X25519PrivateKey.generate()
    ios_key_pub = ios_key.public_key().public_bytes()

    request_tlv = TLV.encode_list([
        (TLV.kTLVType_State, TLV.M1),
        (TLV.kTLVType_PublicKey, ios_key_pub)
    ])

    # conn.request('POST', '/pair-verify', request_tlv, headers)
    # resp = conn.getresponse()
    # response_tlv = TLV.decode_bytes(resp.read())
    step2_expectations = [TLV.kTLVType_State, TLV.kTLVType_PublicKey, TLV.kTLVType_EncryptedData]
    response_tlv = write_fun(request_tlv, step2_expectations)

    #
    # Step #3 ios --> accessory (send SRP verify request)  (page 49)
    #
    response_tlv = TLV.reorder(response_tlv, step2_expectations)
    assert response_tlv[0][0] == TLV.kTLVType_State and response_tlv[0][1] == TLV.M2, 'get_session_keys: not M2'
    assert response_tlv[1][0] == TLV.kTLVType_PublicKey, 'get_session_keys: no public key'
    assert response_tlv[2][0] == TLV.kTLVType_EncryptedData, 'get_session_keys: no encrypted data'

    # 1) generate shared secret
    accessorys_session_pub_key_bytes = bytes(response_tlv[1][1])
    accessorys_session_pub_key = x25519.X25519PublicKey.from_public_bytes(
        accessorys_session_pub_key_bytes
    )
    shared_secret = ios_key.exchange(accessorys_session_pub_key)

    # 2) derive session key
    hkdf_inst = hkdf.Hkdf('Pair-Verify-Encrypt-Salt'.encode(), shared_secret, hash=hashlib.sha512)
    session_key = hkdf_inst.expand('Pair-Verify-Encrypt-Info'.encode(), 32)

    # 3) verify auth tag on encrypted data and 4) decrypt
    encrypted = response_tlv[2][1]
    decrypted = chacha20_aead_decrypt(bytes(), session_key, 'PV-Msg02'.encode(), bytes([0, 0, 0, 0]),
                                      encrypted)
    if type(decrypted) == bool and not decrypted:
        raise InvalidAuthTagError('step 3')
    d1 = TLV.decode_bytes(decrypted)
    d1 = TLV.reorder(d1, [TLV.kTLVType_Identifier, TLV.kTLVType_Signature])
    assert d1[0][0] == TLV.kTLVType_Identifier, 'get_session_keys: no identifier'
    assert d1[1][0] == TLV.kTLVType_Signature, 'get_session_keys: no signature'

    # 5) look up pairing by accessory name
    accessory_name = d1[0][1].decode()

    if pairing_data['AccessoryPairingID'] != accessory_name:
        raise IncorrectPairingIdError('step 3')

    accessory_ltpk = ed25519.VerifyingKey(bytes.fromhex(pairing_data['AccessoryLTPK']))

    # 6) verify accessory's signature
    accessory_sig = d1[1][1]
    accessory_session_pub_key_bytes = response_tlv[1][1]
    accessory_info = accessory_session_pub_key_bytes + accessory_name.encode() + ios_key_pub
    try:
        accessory_ltpk.verify(bytes(accessory_sig), bytes(accessory_info))
    except ed25519.BadSignatureError:
        raise InvalidSignatureError('step 3')

    # 7) create iOSDeviceInfo
    ios_device_info = ios_key_pub + pairing_data['iOSPairingId'].encode() + accessorys_session_pub_key_bytes

    # 8) sign iOSDeviceInfo with long term secret key
    ios_device_ltsk_h = pairing_data['iOSDeviceLTSK']
    ios_device_ltpk_h = pairing_data['iOSDeviceLTPK']
    ios_device_ltsk = ed25519.SigningKey(bytes.fromhex(ios_device_ltsk_h) + bytes.fromhex(ios_device_ltpk_h))
    ios_device_signature = ios_device_ltsk.sign(ios_device_info)

    # 9) construct sub tlv
    sub_tlv = TLV.encode_list([
        (TLV.kTLVType_Identifier, pairing_data['iOSPairingId'].encode()),
        (TLV.kTLVType_Signature, ios_device_signature)
    ])

    # 10) encrypt and sign
    encrypted_data_with_auth_tag = chacha20_aead_encrypt(bytes(), session_key, 'PV-Msg03'.encode(), bytes([0, 0, 0, 0]),
                                                         sub_tlv)
    tmp = bytearray(encrypted_data_with_auth_tag[0])
    tmp += encrypted_data_with_auth_tag[1]

    # 11) create tlv
    request_tlv = TLV.encode_list([
        (TLV.kTLVType_State, TLV.M3),
        (TLV.kTLVType_EncryptedData, tmp)
    ])

    # 12) send to accessory
    # conn.request('POST', '/pair-verify', request_tlv, headers)
    # resp = conn.getresponse()
    # response_tlv = TLV.decode_bytes(resp.read())
    step3_expectations = [TLV.kTLVType_State, TLV.kTLVType_Error]
    response_tlv = write_fun(request_tlv, step3_expectations)

    #
    #   Post Step #4 verification (page 51)
    #
    response_tlv = TLV.reorder(response_tlv, step3_expectations)
    assert response_tlv[0][0] == TLV.kTLVType_State and response_tlv[0][1] == TLV.M4, 'get_session_keys: not M4'
    if len(response_tlv) == 2 and response_tlv[1][0] == TLV.kTLVType_Error:
        error_handler(response_tlv[1][1], 'verification')

    # calculate session keys
    hkdf_inst = hkdf.Hkdf('Control-Salt'.encode(), shared_secret, hash=hashlib.sha512)
    controller_to_accessory_key = hkdf_inst.expand('Control-Write-Encryption-Key'.encode(), 32)

    hkdf_inst = hkdf.Hkdf('Control-Salt'.encode(), shared_secret, hash=hashlib.sha512)
    accessory_to_controller_key = hkdf_inst.expand('Control-Read-Encryption-Key'.encode(), 32)

    return controller_to_accessory_key, accessory_to_controller_key<|MERGE_RESOLUTION|>--- conflicted
+++ resolved
@@ -17,13 +17,11 @@
 import hashlib
 import ed25519
 import hkdf
+import py25519
 from binascii import hexlify
-<<<<<<< HEAD
+import logging
 from cryptography.hazmat.primitives.asymmetric import x25519
 
-=======
-import logging
->>>>>>> d0b611ba
 from homekit.protocol.tlv import TLV
 from homekit.exceptions import IncorrectPairingIdError, InvalidAuthTagError, InvalidSignatureError, UnavailableError, \
     AuthenticationError, InvalidError, BusyError, MaxTriesError, MaxPeersError, BackoffError
@@ -92,6 +90,7 @@
     """
     Performs a pair setup operation as described in chapter 4.7 page 39 ff.
 
+    :param connection: the http_impl connection to the target accessory
     :param pin: the setup code from the accessory
     :param ios_pairing_id: the id of the simulated ios device
     :param write_fun: a function that takes a bytes representation of a TLV, the expected keys as list and returns
@@ -104,6 +103,9 @@
     :raises MaxPeersError: if the device cannot accept an additional pairing
     :raises IllegalData: if the verification of the accessory's data fails
     """
+    headers = {
+        'Content-Type': 'application/pairing+tlv8'
+    }
 
     #
     # Step #1 ios --> accessory (send SRP start Request) (see page 39)
