--- conflicted
+++ resolved
@@ -17,7 +17,7 @@
 #
 
 import argparse
-
+import sys
 from homekit.controller import Controller
 
 
@@ -27,6 +27,10 @@
     parser.add_argument('-a', action='store', required=True, dest='alias', help='alias for the pairing')
     parser.add_argument('-c', action='append', required=True, dest='characteristics',
                         help='Use aid.iid value to change the value. Repeat to change multiple characteristics.')
+    parser.add_argument('-e', action='store', required=False, dest='eventCount', help='max number of events before end',
+                        default=-1, type=int)
+    parser.add_argument('-s', action='store', required=False, dest='secondsCount', default=-1, type=int,
+                        help='max number of seconds before end')
 
     return parser.parse_args()
 
@@ -36,45 +40,34 @@
         print('event for {aid}.{iid}: {event}'.format(aid=event[0], iid=event[1], event=event[2]))
 
 
-<<<<<<< HEAD
-    body = json.dumps({'characteristics': characteristics})
-    response = sec_http.put('/characteristics', body)
-    data = response.read().decode()
-    if response.code != 204:
-        data = json.loads(data)
-        for characteristic in data['characteristics']:
-            status = characteristic['status']
-            if status == 0:
-                continue
-            aid = characteristic['aid']
-            iid = characteristic['iid']
-            characteristics_set.remove('{a}.{i}'.format(a=aid, i=iid))
-            print('register failed on {aid}.{iid} because: {reason} ({code})'.
-                  format(aid=aid, iid=iid, reason=HapStatusCodes[status], code=status))
-
-    print('waiting on events for {chars}'.format(chars=', '.join(characteristics_set)))
-    try:
-        while True:
-            r = sec_http.handle_event_response()
-            body = r.read().decode()
-            if len(body) > 0:
-                r = json.loads(body)
-                for c in r['characteristics']:
-                    print('event for {aid}.{iid}: {event}'.format(aid=c['aid'], iid=c['iid'], event=c['value']))
-    except KeyboardInterrupt:
-        pass
-
-    conn.close()
-=======
 if __name__ == '__main__':
     args = setup_args_parser()
     controller = Controller()
-    controller.load_data(args.file)
+    try:
+        controller.load_data(args.file)
+    except Exception as e:
+        print(e)
+        sys.exit(-1)
+
     if args.alias not in controller.get_pairings():
         print('"{a}" is no known alias'.format(a=args.alias))
-        exit(-1)
+        sys.exit(-1)
 
-    pairing = controller.get_pairings()[args.alias]
-    characteristics = [(int(c.split('.')[0]),int(c.split('.')[1])) for c in args.characteristics]
-    print(pairing.get_events(characteristics, func))
->>>>>>> d1fdc13f
+    try:
+        pairing = controller.get_pairings()[args.alias]
+        characteristics = [(int(c.split('.')[0]), int(c.split('.')[1])) for c in args.characteristics]
+        results = pairing.get_events(characteristics, func, max_events=args.eventCount, max_seconds=args.secondsCount)
+    except KeyboardInterrupt as e:
+        sys.exit(-1)
+    except Exception as e:
+        print(e)
+        sys.exit(-1)
+    for key, value in results.items():
+        aid = key[0]
+        iid = key[1]
+        status = value['status']
+        desc = value['description']
+        if status < 0:
+            print('put_characteristics failed on {aid}.{iid} because: {reason} ({code})'.format(aid=aid, iid=iid,
+                                                                                                reason=desc,
+                                                                                                code=status))