--- conflicted
+++ resolved
@@ -54,11 +54,7 @@
             '8D': 'public.hap.service.sensor.air-quality',
             '96': 'public.hap.service.battery',
             '97': 'public.hap.service.sensor.carbon-dioxide',
-<<<<<<< HEAD
             'A2': 'public.hap.service.protocol.information.service',        # new for ble, homekit spec page 126
-=======
-            'A2': 'public.hap.service.protocol.information.service',
->>>>>>> 699bd85c
             'B7': 'public.hap.service.fanv2',
             'B9': 'public.hap.service.vertical-slat',
             'BA': 'public.hap.service.filter-maintenance',
@@ -117,14 +113,14 @@
             item_name = item_name.upper()
             item_name = item_name.split('-', 1)[0]
             item_name = item_name.lstrip('0')
-            
+
         if item_name.lower() in self._services_rev:
             short = self._services_rev[item_name.lower()]
         elif item_name.upper() in self._services:
             short = item_name.upper()
         else:
             raise KeyError('No UUID found for Item {item}'.format(item=orig_item))
-            
+
         medium = '0' * (8 - len(short)) + short
         long = medium + self.baseUUID
         return long
