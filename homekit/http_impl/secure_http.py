--- conflicted
+++ resolved
@@ -85,20 +85,13 @@
             len_bytes = len(data).to_bytes(2, byteorder='little')
             cnt_bytes = self.c2a_counter.to_bytes(8, byteorder='little')
             self.c2a_counter += 1
-<<<<<<< HEAD
-            ciper_and_mac = chacha20_aead_encrypt(len_bytes, self.c2a_key, cnt_bytes, bytes([0, 0, 0, 0]), data.encode())
-
+            ciper_and_mac = chacha20_aead_encrypt(len_bytes, self.c2a_key, cnt_bytes, bytes([0, 0, 0, 0]),
+                                                  data.encode())
             try:
                 self.sock.send(len_bytes + ciper_and_mac[0] + ciper_and_mac[1])
                 return self._read_response()
             except OSError as e:
                 raise exceptions.AccessoryDisconnectedError(str(e))
-=======
-            ciper_and_mac = chacha20_aead_encrypt(len_bytes, self.c2a_key, cnt_bytes, bytes([0, 0, 0, 0]),
-                                                  data.encode())
-            self.sock.send(len_bytes + ciper_and_mac[0] + ciper_and_mac[1])
-            return self._read_response()
->>>>>>> d0b611ba
 
     @staticmethod
     def _parse(chunked_data):
