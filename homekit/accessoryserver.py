--- conflicted
+++ resolved
@@ -831,21 +831,12 @@
                 if registered_controller_LTPK != additional_controller_LTPK:
                     self.log_message('with different key')
                     # 3.a)
-<<<<<<< HEAD
                     self.send_error_reply(TLV.M2, TLV.kTLVError_Unknown)
                     return
 
                 self.log_message('with different permissions')
                 # 3.b) update permission
                 server_data.set_peer_permissions(additional_controller_pairing_identifier, is_admin)
-=======
-                    d_res.append((TLV.kTLVType_Error, TLV.kTLVError_Unknown,))
-                    self._send_response_tlv(d_res)
-                else:
-                    self.log_message('with different permissions')
-                    # 3.b) update permission
-                    server_data.set_peer_permissions(additional_controller_pairing_identifier, is_admin)
->>>>>>> d0b611ba
             else:
                 self.log_message('add pairing')
 
