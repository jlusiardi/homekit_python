[metadata]
description-file = README.md

[run]
source = homekit

[flake8]
max-line-length = 120
<<<<<<< HEAD
statistics = True
; F401  module imported but unused
; F403  ‘from module import *’ used; unable to detect undefined names
; F405  name may be undefined, or defined from star imports: module
ignore=F401,F403,F405
=======
statistics = True
>>>>>>> d0b611ba
<|MERGE_RESOLUTION|>--- conflicted
+++ resolved
@@ -6,12 +6,4 @@
 
 [flake8]
 max-line-length = 120
-<<<<<<< HEAD
-statistics = True
-; F401  module imported but unused
-; F403  ‘from module import *’ used; unable to detect undefined names
-; F405  name may be undefined, or defined from star imports: module
-ignore=F401,F403,F405
-=======
-statistics = True
->>>>>>> d0b611ba
+statistics = True