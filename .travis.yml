dist: xenial
language: python
python:
    - "3.5"
    - "3.6"
before_install:
    - sudo apt-get update
<<<<<<< HEAD
=======
    - sudo apt-get install -y libgmp-dev libmpfr-dev libmpc-dev libffi-dev build-essential python3-pip python3-dev libdbus-1-dev libdbus-glib-1-dev libgirepository1.0-dev
>>>>>>> d0b611ba
    - pip install coveralls
    - pip install flake8
script:
    - flake8 homekit
    - coverage run -m unittest -v
after_success:
    - coveralls<|MERGE_RESOLUTION|>--- conflicted
+++ resolved
@@ -5,10 +5,6 @@
     - "3.6"
 before_install:
     - sudo apt-get update
-<<<<<<< HEAD
-=======
-    - sudo apt-get install -y libgmp-dev libmpfr-dev libmpc-dev libffi-dev build-essential python3-pip python3-dev libdbus-1-dev libdbus-glib-1-dev libgirepository1.0-dev
->>>>>>> d0b611ba
     - pip install coveralls
     - pip install flake8
 script:
