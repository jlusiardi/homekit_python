--- conflicted
+++ resolved
@@ -170,10 +170,7 @@
 class AccessoryDisconnectedError(HomeKitException):
     """
     Used if a HomeKit disconnects part way through an operation or series of operations.
-<<<<<<< HEAD
-=======
-
->>>>>>> d0b611ba
+
     It may be possible to reconnect and retry the request.
     """
     def __init__(self, message):
