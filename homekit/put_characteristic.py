#!/usr/bin/env python3

#
# Copyright 2018 Joachim Lusiardi
#
# Licensed under the Apache License, Version 2.0 (the "License");
# you may not use this file except in compliance with the License.
# You may obtain a copy of the License at
#
#    http://www.apache.org/licenses/LICENSE-2.0
#
# Unless required by applicable law or agreed to in writing, software
# distributed under the License is distributed on an "AS IS" BASIS,
# WITHOUT WARRANTIES OR CONDITIONS OF ANY KIND, either express or implied.
# See the License for the specific language governing permissions and
# limitations under the License.
#

import json
import argparse
import sys
from distutils.util import strtobool
import base64
import binascii

from homekit import SecureHttp, load_pairing, HapStatusCodes, save_pairing, create_session
from homekit.model.characteristics import CharacteristicFormats
from homekit.tlv import TLV, TlvParseException


def setup_args_parser():
    parser = argparse.ArgumentParser(description='HomeKit put_characteristic app - change values of characteristics ' +
                                                 'on paired HomeKit accessories.')
    parser.add_argument('-f', action='store', required=True, dest='file', help='File with the pairing data')
    parser.add_argument('-c', action='append', required=False, dest='characteristics', nargs=2,
                        help='Use aid.iid value to change the value. Repeat to change multiple characteristics.')

    return parser


def get_format(pairing_data, aid, iid):
    format = None
    for d in pairing_data['accessories']:
        if 'aid' in d and d['aid'] == aid:
            for s in d['services']:
                for c in s['characteristics']:
                    if 'iid' in c and c['iid'] == iid:
                        format = c['format']
    return format


if __name__ == '__main__':
    parser = setup_args_parser()
    args = parser.parse_args()

    if 'characteristics' not in args or not args.characteristics:
        parser.print_help()
        sys.exit(-1)

    conn, controllerToAccessoryKey, accessoryToControllerKey = create_session(args.file)
    sec_http = SecureHttp(conn.sock, accessoryToControllerKey, controllerToAccessoryKey)

    pairing_data = load_pairing(args.file)

    # args.characteristics contains a list of lists like [['1.10', 'on'], ['1.11', '50']]
    characteristics_set = set()
    characteristics = []
    for characteristic in args.characteristics:
        # extract aid, iid and value from cli params
        tmp = characteristic[0].split('.')
        aid = int(tmp[0])
        iid = int(tmp[1])
        value = characteristic[1]

        # first check if the accessories data is in the paring data
        characteristic_type = None
        if 'accessories' not in pairing_data or not get_format(pairing_data, aid, iid):
            # nope, so get it via /accessories and save it
            response = sec_http.get('/accessories')
            data = json.loads(response.read().decode())
            pairing_data['accessories'] = data['accessories']
            save_pairing(args.file, pairing_data)
        # after loading the accessories data the aid.iid should be there...
        characteristic_type = get_format(pairing_data, aid, iid)
        if not characteristic_type:
            print('Characteristic {aid}.{iid} not found'.format(aid=aid, iid=iid))
            sys.exit(-1)

        # reformat the value to fit the required format
        if characteristic_type == CharacteristicFormats.bool:
            try:
                value = strtobool(value)
            except ValueError:
                print('{v} is no valid boolean!'.format(v=value))
                sys.exit(-1)
        if characteristic_type in [CharacteristicFormats.uint64, CharacteristicFormats.uint32,
                                   CharacteristicFormats.uint16, CharacteristicFormats.uint8,
                                   CharacteristicFormats.int]:
            try:
                value = int(value)
            except ValueError:
                print('{v} is no valid int!'.format(v=value))
                sys.exit(-1)
        if characteristic_type == CharacteristicFormats.float:
            try:
                value = float(value)
            except ValueError:
                print('{v} is no valid float!'.format(v=value))
                sys.exit(-1)
        if characteristic_type == CharacteristicFormats.data:
            try:
                base64.decodebytes(value.encode())
            except binascii.Error:
                print('{v} is no valid base64 encoded data!'.format(v=value))
                sys.exit(-1)
        if characteristic_type == CharacteristicFormats.tlv8:
            try:
                b = base64.decodebytes(value.encode())
                tlv = TLV.decode_bytes(b)
            except (binascii.Error, TlvParseException):
                print('{v} is no valid base64 encoded tlv!'.format(v=value))
                sys.exit(-1)

        # Nothing to do for CharacteristicFormats.string!

        characteristics.append({'aid': aid, 'iid': iid, 'value': value})
        characteristics_set.add('{a}.{i}'.format(a=aid, i=iid))

    body = json.dumps({'characteristics': characteristics})
    response = sec_http.put('/characteristics', body)
    if response.code != 204:
        # load and print the status message from the response
        data = response.read().decode()
        data = json.loads(data)
        for characteristic in data['characteristics']:
<<<<<<< HEAD
            code = characteristic['status']
            if code != 0:
                print('put_characteristics {aid}.{iid} failed because: {reason} ({code})'.
                      format(reason=HapStatusCodes[code], code=code, aid=characteristic['aid'],
                             iid=characteristic['iid']))
            else:
                print('put_characteristics {aid}.{iid} was successful.'.
                      format(aid=characteristic['aid'], iid=characteristic['iid']))
    else:
        # if the HTTP response code was 204 not body is given, so we print a
        # success message for every requested aid.idd pair
        for characteristic in args.characteristics:
            tmp = characteristic[0].split('.')
            aid = int(tmp[0])
            iid = int(tmp[1])
            print('put_characteristics {aid}.{iid} was successful.'.format(aid=aid, iid=iid))
=======
            status = characteristic['status']
            if status == 0:
                continue
            aid = characteristic['aid']
            iid = characteristic['iid']
            characteristics_set.remove('{a}.{i}'.format(a=aid, i=iid))
            print('put_characteristics failed on {aid}.{iid} because: {reason} ({code})'.
                  format(aid=aid, iid=iid, reason=HapStatusCodes[status], code=status))
    print('put_characteristics succeeded for {chars}'.format(chars=', '.join(characteristics_set)))
>>>>>>> d1a40b5f

    conn.close()<|MERGE_RESOLUTION|>--- conflicted
+++ resolved
@@ -129,28 +129,8 @@
     body = json.dumps({'characteristics': characteristics})
     response = sec_http.put('/characteristics', body)
     if response.code != 204:
-        # load and print the status message from the response
-        data = response.read().decode()
         data = json.loads(data)
         for characteristic in data['characteristics']:
-<<<<<<< HEAD
-            code = characteristic['status']
-            if code != 0:
-                print('put_characteristics {aid}.{iid} failed because: {reason} ({code})'.
-                      format(reason=HapStatusCodes[code], code=code, aid=characteristic['aid'],
-                             iid=characteristic['iid']))
-            else:
-                print('put_characteristics {aid}.{iid} was successful.'.
-                      format(aid=characteristic['aid'], iid=characteristic['iid']))
-    else:
-        # if the HTTP response code was 204 not body is given, so we print a
-        # success message for every requested aid.idd pair
-        for characteristic in args.characteristics:
-            tmp = characteristic[0].split('.')
-            aid = int(tmp[0])
-            iid = int(tmp[1])
-            print('put_characteristics {aid}.{iid} was successful.'.format(aid=aid, iid=iid))
-=======
             status = characteristic['status']
             if status == 0:
                 continue
@@ -160,6 +140,5 @@
             print('put_characteristics failed on {aid}.{iid} because: {reason} ({code})'.
                   format(aid=aid, iid=iid, reason=HapStatusCodes[status], code=status))
     print('put_characteristics succeeded for {chars}'.format(chars=', '.join(characteristics_set)))
->>>>>>> d1a40b5f
 
     conn.close()