--- conflicted
+++ resolved
@@ -275,9 +275,4 @@
         hash_instance.update(Srp.to_byte_array(self.A))
         hash_instance.update(Srp.to_byte_array(m))
         hash_instance.update(Srp.to_byte_array(self.get_session_key()))
-<<<<<<< HEAD
-        return int.from_bytes(hash_instance.digest(), "big")
-
-=======
-        return gmpy2.mpz(binascii.hexlify(hash_instance.digest()), 16)
->>>>>>> d0b611ba
+        return int.from_bytes(hash_instance.digest(), "big")